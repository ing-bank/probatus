--- conflicted
+++ resolved
@@ -17,12 +17,8 @@
     - conda create -n gitlab_test python=3.7
     - source activate gitlab_test
     - conda install gxx_linux-64
-<<<<<<< HEAD
-    - pip install pytest
-=======
     - pip install pytest 
     - pip install pytest-cov
->>>>>>> 6a9526ce
     - pip install pyflakes
     - pip install mypy
     - python setup.py install
