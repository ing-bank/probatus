--- conflicted
+++ resolved
@@ -23,12 +23,8 @@
 setuptools.setup(
     name='probatus',
     version=version,
-<<<<<<< HEAD
     description='Tools for machine learning model validation',
-=======
-    description='Validate your models like a lion',
     long_description=read('README.md'),
->>>>>>> 725a161c
     author='RPAA ING',
     author_email='ml_risk_and_pricing_aa@ing.com',
     license='ING Open Source',
