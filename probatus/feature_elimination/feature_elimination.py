--- conflicted
+++ resolved
@@ -155,13 +155,7 @@
         """
         self.clf = clf
 
-<<<<<<< HEAD
         if isinstance(self.clf, BaseSearchCV):
-=======
-        if isinstance(self.clf, RandomizedSearchCV) or isinstance(
-            self.clf, GridSearchCV
-        ):
->>>>>>> b9b36397
             self.search_clf = True
         else:
             self.search_clf = False
