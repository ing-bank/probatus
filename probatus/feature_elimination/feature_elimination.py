import warnings

import matplotlib.pyplot as plt
import numpy as np
import pandas as pd
from joblib import Parallel, delayed
from sklearn.base import clone, is_classifier
from sklearn.model_selection import check_cv
from sklearn.model_selection._search import BaseSearchCV

from probatus.utils import (
    BaseFitComputePlotClass,
    assure_pandas_series,
    calculate_shap_importance,
    get_single_scorer,
    preprocess_data,
    preprocess_labels,
    shap_calc,
)
<<<<<<< HEAD
from sklearn.base import clone, is_classifier, is_regressor
from sklearn.model_selection import check_cv
from sklearn.model_selection._search import BaseSearchCV
=======
>>>>>>> 56afdc91


class ShapRFECV(BaseFitComputePlotClass):
    """
    This class performs Backwards Recursive Feature Elimination, using SHAP feature importance.

    At each round, for a
        given feature set, starting from all available features, the following steps are applied:

    1. (Optional) Tune the hyperparameters of the model using sklearn compatible search CV e.g.
        [GridSearchCV](https://scikit-learn.org/stable/modules/generated/sklearn.linear_model.LassoCV.html),
        [RandomizedSearchCV](https://scikit-learn.org/stable/modules/generated/sklearn.model_selection.RandomizedSearchCV.html?highlight=randomized#sklearn.model_selection.RandomizedSearchCV), or
        [BayesSearchCV](https://scikit-optimize.github.io/stable/modules/generated/skopt.BayesSearchCV.html),
    2. Apply Cross-validation (CV) to estimate the SHAP feature importance on the provided dataset. In each CV
        iteration, the model is fitted on the train folds, and applied on the validation fold to estimate
        SHAP feature importance.
    3. Remove `step` lowest SHAP importance features from the dataset.

    At the end of the process, the user can plot the performance of the model for each iteration, and select the
        optimal number of features and the features set.

    The functionality is
        similar to [RFECV](https://scikit-learn.org/stable/modules/generated/sklearn.feature_selection.RFECV.html).
        The main difference is removing the lowest importance features based on SHAP features importance. It also
        supports the use of sklearn compatible search CV for hyperparameter optimization e.g.
        [GridSearchCV](https://scikit-learn.org/stable/modules/generated/sklearn.linear_model.LassoCV.html),
        [RandomizedSearchCV](https://scikit-learn.org/stable/modules/generated/sklearn.model_selection.RandomizedSearchCV.html?highlight=randomized#sklearn.model_selection.RandomizedSearchCV), or
        [BayesSearchCV](https://scikit-optimize.github.io/stable/modules/generated/skopt.BayesSearchCV.html), which
        needs to be passed as the `model`. Thanks to this you can perform hyperparameter optimization at each step of
        the feature elimination. Lastly, it supports categorical features (object and category dtype) and missing values
        in the data, as long as the model supports them.

    We recommend using [LGBMClassifier](https://lightgbm.readthedocs.io/en/latest/pythonapi/lightgbm.LGBMClassifier.html),
        because by default it handles missing values and categorical features. In case of other models, make sure to
        handle these issues for your dataset and consider impact it might have on features importance.


    Example:
    ```python
    import numpy as np
    import pandas as pd
    from probatus.feature_elimination import ShapRFECV
    from sklearn.datasets import make_classification
    from sklearn.model_selection import train_test_split
    from sklearn.ensemble import RandomForestClassifier
    from sklearn.model_selection import RandomizedSearchCV

    feature_names = [
        'f1', 'f2', 'f3', 'f4', 'f5', 'f6', 'f7',
        'f8', 'f9', 'f10', 'f11', 'f12', 'f13',
        'f14', 'f15', 'f16', 'f17', 'f18', 'f19', 'f20']

    # Prepare two samples
    X, y = make_classification(n_samples=200, class_sep=0.05, n_informative=6, n_features=20,
                               random_state=0, n_redundant=10, n_clusters_per_class=1)
    X = pd.DataFrame(X, columns=feature_names)


    # Prepare model and parameter search space
    model = RandomForestClassifier(max_depth=5, class_weight='balanced')

    param_grid = {
        'n_estimators': [5, 7, 10],
        'min_samples_leaf': [3, 5, 7, 10],
    }
    search = RandomizedSearchCV(model, param_grid)


    # Run feature elimination
    shap_elimination = ShapRFECV(
        model=search, step=0.2, cv=10, scoring='roc_auc', n_jobs=3)
    report = shap_elimination.fit_compute(X, y)

    # Make plots
    performance_plot = shap_elimination.plot()

    # Get final feature set
    final_features_set = shap_elimination.get_reduced_features_set(num_features=3)
    ```
    <img src="../img/shaprfecv.png" width="500" />

    """  # noqa

    def __init__(
        self,
        model,
        step=1,
        min_features_to_select=1,
        cv=None,
        scoring="roc_auc",
        n_jobs=-1,
        verbose=0,
        random_state=None,
    ):
        """
        This method initializes the class.

        Args:
            model (sklearn compatible classifier or regressor, sklearn compatible search CV e.g. GridSearchCV, RandomizedSearchCV or BayesSearchCV):
                A model that will be optimized and trained at each round of feature elimination. The recommended model
                is [LGBMClassifier](https://lightgbm.readthedocs.io/en/latest/pythonapi/lightgbm.LGBMClassifier.html),
                because it by default handles the missing values and categorical variables. This parameter also supports
                any hyperparameter search schema that is consistent with the sklearn API e.g.
                [GridSearchCV](https://scikit-learn.org/stable/modules/generated/sklearn.model_selection.GridSearchCV.html),
                [RandomizedSearchCV](https://scikit-learn.org/stable/modules/generated/sklearn.model_selection.RandomizedSearchCV.html)
                or [BayesSearchCV](https://scikit-optimize.github.io/stable/modules/generated/skopt.BayesSearchCV.html#skopt.BayesSearchCV).

            step (int or float, optional):
                Number of lowest importance features removed each round. If it is an int, then each round such a number of
                features are discarded. If float, such a percentage of remaining features (rounded down) is removed each
                iteration. It is recommended to use float, since it is faster for a large number of features, and slows
                down and becomes more precise with fewer features. Note: the last round may remove fewer features in
                order to reach min_features_to_select.
                If columns_to_keep parameter is specified in the fit method, step is the number of features to remove after
                keeping those columns.

            min_features_to_select (int, optional):
                Minimum number of features to be kept. This is a stopping criterion of the feature elimination. By
                default the process stops when one feature is left. If columns_to_keep is specified in the fit method,
                it may overide this parameter to the maximum between length of columns_to_keep the two.

            cv (int, cross-validation generator or an iterable, optional):
                Determines the cross-validation splitting strategy. Compatible with sklearn
                [cv parameter](https://scikit-learn.org/stable/modules/generated/sklearn.feature_selection.RFECV.html).
                If None, then cv of 5 is used.

            scoring (string or probatus.utils.Scorer, optional):
                Metric for which the model performance is calculated. It can be either a metric name aligned with predefined
                [classification scorers names in sklearn](https://scikit-learn.org/stable/modules/model_evaluation.html).
                Another option is using probatus.utils.Scorer to define a custom metric.

            n_jobs (int, optional):
                Number of cores to run in parallel while fitting across folds. None means 1 unless in a
                `joblib.parallel_backend` context. -1 means using all processors.

            verbose (int, optional):
                Controls verbosity of the output:

                - 0 - neither prints nor warnings are shown
                - 1 - 50 - only most important warnings
                - 51 - 100 - shows other warnings and prints
                - above 100 - presents all prints and all warnings (including SHAP warnings).

            random_state (int, optional):
                Random state set at each round of feature elimination. If it is None, the results will not be
                reproducible and in random search at each iteration a different hyperparameters might be tested. For
                reproducible results set it to an integer.
        """  # noqa
        self.model = model
        if isinstance(self.model, BaseSearchCV):
            self.search_model = True
        else:
            self.search_model = False

        if (isinstance(step, int) or isinstance(step, float)) and step > 0:
            self.step = step
        else:
            raise (
                ValueError(
                    f"The current value of step = {step} is not allowed. "
                    f"It needs to be a positive integer or positive float."
                )
            )

        if (
            isinstance(min_features_to_select, int)
            and min_features_to_select > 0
        ):
            self.min_features_to_select = min_features_to_select
        else:
            raise (
                ValueError(
                    f"The current value of min_features_to_select = {min_features_to_select} is not allowed. "
                    f"It needs to be a greater than or equal to 0."
                )
            )

        self.cv = cv
        self.scorer = get_single_scorer(scoring)
        self.random_state = random_state
        self.n_jobs = n_jobs
        self.report_df = pd.DataFrame([])
        self.verbose = verbose

    def _get_current_features_to_remove(
        self, shap_importance_df, columns_to_keep=None
    ):
        """
        Implements the logic used to determine which features to remove.

        If step is a positive integer,
            at each round step lowest SHAP importance features are selected. If it is a float, such percentage
            of remaining features (rounded up) is removed each iteration. It is recommended to use float, since it is
            faster for a large set of features, and slows down and becomes more precise with fewer features.

        Args:
            shap_importance_df (pd.DataFrame):
                DataFrame presenting SHAP importance of remaining features.

        Returns:
            (list):
                List of features to be removed at a given round.
        """

        # Bounding the variable.
        num_features_to_remove = 0

        # If columns_to_keep is not None, exclude those columns and
        # calculate features to remove.
        if columns_to_keep is not None:
            mask = shap_importance_df.index.isin(columns_to_keep)
            shap_importance_df = shap_importance_df[~mask]

        # If the step is an int remove n features.
        if isinstance(self.step, int):
            num_features_to_remove = (
                self._calculate_number_of_features_to_remove(
                    current_num_of_features=shap_importance_df.shape[0],
                    num_features_to_remove=self.step,
                    min_num_features_to_keep=self.min_features_to_select,
                )
            )
        # If the step is a float remove n * number features that are left, rounded down
        elif isinstance(self.step, float):
            current_step = int(
                np.floor(shap_importance_df.shape[0] * self.step)
            )
            # The step after rounding down should be at least 1
            if current_step < 1:
                current_step = 1

            num_features_to_remove = (
                self._calculate_number_of_features_to_remove(
                    current_num_of_features=shap_importance_df.shape[0],
                    num_features_to_remove=current_step,
                    min_num_features_to_keep=self.min_features_to_select,
                )
            )

        if num_features_to_remove == 0:
            return []
        else:
            return shap_importance_df.iloc[
                -num_features_to_remove:
            ].index.tolist()

    @staticmethod
    def _calculate_number_of_features_to_remove(
        current_num_of_features,
        num_features_to_remove,
        min_num_features_to_keep,
    ):
        """
        Calculates the number of features to be removed.

        Makes sure that after removal at least
            min_num_features_to_keep are kept

         Args:
            current_num_of_features (int):
                Current number of features in the data.

            num_features_to_remove (int):
                Number of features to be removed at this stage.

            min_num_features_to_keep (int):
                Minimum number of features to be left after removal.

        Returns:
            (int):
                Number of features to be removed.
        """
        num_features_after_removal = (
            current_num_of_features - num_features_to_remove
        )
        if num_features_after_removal >= min_num_features_to_keep:
            num_to_remove = num_features_to_remove
        else:
            # take all available features minus number of them that should stay
            num_to_remove = current_num_of_features - min_num_features_to_keep
        return num_to_remove

    def _report_current_results(
        self,
        round_number,
        current_features_set,
        features_to_remove,
        train_metric_mean,
        train_metric_std,
        val_metric_mean,
        val_metric_std,
    ):
        """
        This function adds the results from a current iteration to the report.

        Args:
            round_number (int):
                Current number of the round.

            current_features_set (list of str):
                Current list of features.

            features_to_remove (list of str):
                List of features to be removed at the end of this iteration.

            train_metric_mean (float or int):
                Mean scoring metric measured on train set during CV.

            train_metric_std (float or int):
                Std scoring metric measured on train set during CV.

            val_metric_mean (float or int):
                Mean scoring metric measured on validation set during CV.

            val_metric_std (float or int):
                Std scoring metric measured on validation set during CV.
        """

        current_results = {
            "num_features": len(current_features_set),
            "features_set": None,
            "eliminated_features": None,
            "train_metric_mean": train_metric_mean,
            "train_metric_std": train_metric_std,
            "val_metric_mean": val_metric_mean,
            "val_metric_std": val_metric_std,
        }

        current_row = pd.DataFrame(current_results, index=[round_number])
        current_row["features_set"] = [current_features_set]
        current_row["eliminated_features"] = [features_to_remove]

        self.report_df = pd.concat([self.report_df, current_row], axis=0)

    def _get_feature_shap_values_per_fold(
        self,
        X,
        y,
        model,
        train_index,
        val_index,
        sample_weight=None,
        **shap_kwargs,
    ):
        """
        This function calculates the shap values on validation set, and Train and Val score.

        Args:
            X (pd.DataFrame):
                Dataset used in CV.

            y (pd.Series):
                Labels for X.

            model:
                Model to be fitted on the train folds.

            train_index (np.array):
                Positions of train folds samples.

            val_index (np.array):
                Positions of validation fold samples.

            sample_weight (pd.Series, np.ndarray, list, optional):
                array-like of shape (n_samples,) - only use if the model you're using supports
                sample weighting (check the corresponding scikit-learn documentation).
                Array of weights that are assigned to individual samples.
                Note that they're only used for fitting of  the model, not during evaluation of metrics.
                If not provided, then each sample is given unit weight.

            **shap_kwargs:
                keyword arguments passed to
                [shap.Explainer](https://shap.readthedocs.io/en/latest/generated/shap.Explainer.html#shap.Explainer).
                It also enables `approximate` and `check_additivity` parameters, passed while calculating SHAP values.
                The `approximate=True` causes less accurate, but faster SHAP values calculation, while
                `check_additivity=False` disables the additivity check inside SHAP.
        Returns:
            (np.array, float, float):
                Tuple with the results: Shap Values on validation fold, train score, validation score.
        """
        X_train, X_val = X.iloc[train_index, :], X.iloc[val_index, :]
        y_train, y_val = y.iloc[train_index], y.iloc[val_index]

        if sample_weight is not None:
<<<<<<< HEAD
            model = model.fit(
                X_train, y_train, sample_weight=sample_weight.iloc[train_index]
            )
=======
            clf = clf.fit(X_train, y_train, sample_weight=sample_weight.iloc[train_index])
>>>>>>> 56afdc91
        else:
            model = model.fit(X_train, y_train)

        # Score the model
        score_train = self.scorer.scorer(model, X_train, y_train)
        score_val = self.scorer.scorer(model, X_val, y_val)

        # Compute SHAP values
<<<<<<< HEAD
        shap_values = shap_calc(
            model, X_val, verbose=self.verbose, **shap_kwargs
        )
=======
        shap_values = shap_calc(clf, X_val, verbose=self.verbose, **shap_kwargs)
>>>>>>> 56afdc91
        return shap_values, score_train, score_val

    def fit(
        self,
        X,
        y,
        sample_weight=None,
        columns_to_keep=None,
        column_names=None,
        **shap_kwargs,
    ):
        """
        Fits the object with the provided data.

        The algorithm starts with the entire dataset, and then sequentially
             eliminates features. If sklearn compatible search CV is passed as model e.g.
             [GridSearchCV](https://scikit-learn.org/stable/modules/generated/sklearn.model_selection.GridSearchCV.html),
             [RandomizedSearchCV](https://scikit-learn.org/stable/modules/generated/sklearn.model_selection.RandomizedSearchCV.html)
             or [BayesSearchCV](https://scikit-optimize.github.io/stable/modules/generated/skopt.BayesSearchCV.html),
             the hyperparameter optimization is applied at each step of the elimination.
             Then, the SHAP feature importance is calculated using Cross-Validation,
             and `step` lowest importance features are removed.

        Args:
            X (pd.DataFrame):
                Provided dataset.

            y (pd.Series):
                Labels for X.

            sample_weight (pd.Series, np.ndarray, list, optional):
                array-like of shape (n_samples,) - only use if the model you're using supports
                sample weighting (check the corresponding scikit-learn documentation).
                Array of weights that are assigned to individual samples.
                Note that they're only used for fitting of  the model, not during evaluation of metrics.
                If not provided, then each sample is given unit weight.

            columns_to_keep (list of str, optional):
                List of column names to keep. If given,
                these columns will not be eliminated by the feature elimination process.
                However, these feature will used for the calculation of the SHAP values.

            column_names (list of str, optional):
                List of feature names of the provided samples. If provided it will be used to overwrite the existing
                feature names. If not provided the existing feature names are used or default feature names are
                generated.

            **shap_kwargs:
                keyword arguments passed to
                [shap.Explainer](https://shap.readthedocs.io/en/latest/generated/shap.Explainer.html#shap.Explainer).
                It also enables `approximate` and `check_additivity` parameters, passed while calculating SHAP values.
                The `approximate=True` causes less accurate, but faster SHAP values calculation, while
                `check_additivity=False` disables the additivity check inside SHAP.

        Returns:
            (ShapRFECV): Fitted object.
        """
        # Set seed for results reproducibility
        if self.random_state is not None:
            np.random.seed(self.random_state)

        # If to columns_to_keep is not provided, then initialise it by an empty string.
        # If provided check if all the elements in columns_to_keep are of type string.
        if columns_to_keep is None:
            len_columns_to_keep = 0
        else:
            if all(isinstance(x, str) for x in columns_to_keep):
                len_columns_to_keep = len(columns_to_keep)
            else:
                raise (
                    ValueError(
                        "The current values of columns_to_keep are not allowed.All the elements should be strings."
                    )
                )

        # If the columns_to_keep parameter is provided, check if they match the column names in the X.
        if column_names is not None:
            if all(x in column_names for x in list(X.columns)):
                pass
            else:
                raise (
                    ValueError(
                        "The column names in parameter columns_to_keep and column_names are not macthing."
                    )
                )

        # Check that the total number of columns to select is less than total number of columns in the data.
        # only when both parameters are provided.
        if column_names is not None and columns_to_keep is not None:
            if (self.min_features_to_select + len_columns_to_keep) > len(
                self.column_names
            ):
                raise ValueError(
                    "Minimum features to select is greater than number of features."
                    "Lower the value for min_features_to_select or number of columns in columns_to_keep"
                )

        self.X, self.column_names = preprocess_data(X, X_name="X", column_names=column_names, verbose=self.verbose)
        self.y = preprocess_labels(y, y_name="y", index=self.X.index, verbose=self.verbose)
        if sample_weight is not None:
            if self.verbose > 0:
                warnings.warn(
                    "sample_weight is passed only to the fit method of the model, not the evaluation metrics."
                )
<<<<<<< HEAD
            sample_weight = assure_pandas_series(
                sample_weight, index=self.X.index
            )
        self.cv = check_cv(
            self.cv, self.y, classifier=is_classifier(self.model)
        )
=======
            sample_weight = assure_pandas_series(sample_weight, index=self.X.index)
        self.cv = check_cv(self.cv, self.y, classifier=is_classifier(self.clf))
>>>>>>> 56afdc91

        remaining_features = current_features_set = self.column_names
        round_number = 0

        # Stop when stopping criteria is met.
        stopping_criteria = np.max(
            [self.min_features_to_select, len_columns_to_keep]
        )

        # Setting up the min_features_to_select parameter.
        if columns_to_keep is None:
            pass
        else:
            self.min_features_to_select = 0
            # This ensures that, if columns_to_keep is provided ,
            # the last features remaining are only the columns_to_keep.
            if self.verbose > 50:
                warnings.warn(
                    f"Minimum features to select : {stopping_criteria}"
                )

        while len(current_features_set) > stopping_criteria:
            round_number += 1

            # Get current dataset info
            current_features_set = remaining_features
            if columns_to_keep is None:
                remaining_removeable_features = list(set(current_features_set))
            else:
                remaining_removeable_features = list(
                    set(current_features_set) | set(columns_to_keep)
                )
            current_X = self.X[remaining_removeable_features]

            # Set seed for results reproducibility
            if self.random_state is not None:
                np.random.seed(self.random_state)

            # Optimize parameters
<<<<<<< HEAD
            if self.search_model:
                current_search_model = clone(self.model).fit(current_X, self.y)
                current_model = current_search_model.estimator.set_params(
                    **current_search_model.best_params_
                )
=======
            if self.search_clf:
                current_search_clf = clone(self.clf).fit(current_X, self.y)
                current_clf = current_search_clf.estimator.set_params(**current_search_clf.best_params_)
>>>>>>> 56afdc91
            else:
                current_model = clone(self.model)

            # Perform CV to estimate feature importance with SHAP
            results_per_fold = Parallel(n_jobs=self.n_jobs)(
                delayed(self._get_feature_shap_values_per_fold)(
                    X=current_X,
                    y=self.y,
                    model=current_model,
                    train_index=train_index,
                    val_index=val_index,
                    sample_weight=sample_weight,
                    **shap_kwargs,
                )
                for train_index, val_index in self.cv.split(current_X, self.y)
            )

            if self.y.nunique() == 2 or is_regressor(current_model):
                shap_values = np.vstack(
                    [current_result[0] for current_result in results_per_fold]
                )
            else:  # multi-class case
                shap_values = np.hstack(
                    [current_result[0] for current_result in results_per_fold]
                )

            scores_train = [
                current_result[1] for current_result in results_per_fold
            ]
            scores_val = [
                current_result[2] for current_result in results_per_fold
            ]

            # Calculate the shap features with remaining features and features to keep.

            shap_importance_df = calculate_shap_importance(shap_values, remaining_removeable_features)

            # Get features to remove
            features_to_remove = self._get_current_features_to_remove(
                shap_importance_df, columns_to_keep=columns_to_keep
            )
            remaining_features = list(
                set(current_features_set) - set(features_to_remove)
            )

            # Report results
            self._report_current_results(
                round_number=round_number,
                current_features_set=current_features_set,
                features_to_remove=features_to_remove,
                train_metric_mean=np.round(np.mean(scores_train), 3),
                train_metric_std=np.round(np.std(scores_train), 3),
                val_metric_mean=np.round(np.mean(scores_val), 3),
                val_metric_std=np.round(np.std(scores_val), 3),
            )
            if self.verbose > 50:
                print(
                    f"Round: {round_number}, Current number of features: {len(current_features_set)}, "
                    f'Current performance: Train {self.report_df.loc[round_number]["train_metric_mean"]} '
                    f'+/- {self.report_df.loc[round_number]["train_metric_std"]}, CV Validation '
                    f'{self.report_df.loc[round_number]["val_metric_mean"]} '
                    f'+/- {self.report_df.loc[round_number]["val_metric_std"]}. \n'
                    f"Features left: {remaining_features}. "
                    f"Removed features at the end of the round: {features_to_remove}"
                )
        self.fitted = True
        return self

    def compute(self):
        """
        Checks if fit() method has been run.

        and computes the DataFrame with results of feature elimintation for each round.

        Returns:
            (pd.DataFrame):
                DataFrame with results of feature elimination for each round.
        """
        self._check_if_fitted()

        return self.report_df

<<<<<<< HEAD
    def fit_compute(
        self,
        X,
        y,
        sample_weight=None,
        columns_to_keep=None,
        column_names=None,
        **shap_kwargs,
    ):
=======
    def fit_compute(self, X, y, sample_weight=None, columns_to_keep=None, column_names=None, **shap_kwargs):
>>>>>>> 56afdc91
        """
        Fits the object with the provided data.

        The algorithm starts with the entire dataset, and then sequentially
             eliminates features. If sklearn compatible search CV is passed as model e.g.
             [GridSearchCV](https://scikit-learn.org/stable/modules/generated/sklearn.model_selection.GridSearchCV.html),
             [RandomizedSearchCV](https://scikit-learn.org/stable/modules/generated/sklearn.model_selection.RandomizedSearchCV.html)
             or [BayesSearchCV](https://scikit-optimize.github.io/stable/modules/generated/skopt.BayesSearchCV.html),
             the hyperparameter optimization is applied at each step of the elimination.
             Then, the SHAP feature importance is calculated using Cross-Validation,
             and `step` lowest importance features are removed. At the end, the
             report containing results from each iteration is computed and returned to the user.

        Args:
            X (pd.DataFrame):
                Provided dataset.

            y (pd.Series):
                Labels for X.

            sample_weight (pd.Series, np.ndarray, list, optional):
                array-like of shape (n_samples,) - only use if the model you're using supports
                sample weighting (check the corresponding scikit-learn documentation).
                Array of weights that are assigned to individual samples.
                Note that they're only used for fitting of  the model, not during evaluation of metrics.
                If not provided, then each sample is given unit weight.

            columns_to_keep (list of str, optional):
                List of columns to keep. If given, these columns will not be eliminated.

            column_names (list of str, optional):
                List of feature names of the provided samples. If provided it will be used to overwrite the existing
                feature names. If not provided the existing feature names are used or default feature names are
                generated.

            **shap_kwargs:
                keyword arguments passed to
                [shap.Explainer](https://shap.readthedocs.io/en/latest/generated/shap.Explainer.html#shap.Explainer).
                It also enables `approximate` and `check_additivity` parameters, passed while calculating SHAP values.
                The `approximate=True` causes less accurate, but faster SHAP values calculation, while
                `check_additivity=False` disables the additivity check inside SHAP.

        Returns:
            (pd.DataFrame):
                DataFrame containing results of feature elimination from each iteration.
        """

        self.fit(
            X,
            y,
            sample_weight=sample_weight,
            columns_to_keep=columns_to_keep,
            column_names=column_names,
            **shap_kwargs,
        )
        return self.compute()

    def get_reduced_features_set(self, num_features):
        """
        Gets the features set after the feature elimination process, for a given number of features.

        Args:
            num_features (int):
                Number of features in the reduced features set.

        Returns:
            (list of str):
                Reduced features set.
        """
        self._check_if_fitted()

        if num_features not in self.report_df.num_features.tolist():
            raise (
                ValueError(
                    f"The provided number of features has not been achieved at any stage of the process. "
                    f"You can select one of the following: {self.report_df.num_features.tolist()}"
                )
            )
        else:
            return self.report_df[self.report_df.num_features == num_features][
                "features_set"
            ].values[0]

    def plot(self, show=True, **figure_kwargs):
        """
        Generates plot of the model performance for each iteration of feature elimination.

        Args:
            show (bool, optional):
                If True, the plots are showed to the user, otherwise they are not shown. Not showing plot can be useful,
                when you want to edit the returned axis, before showing it.

            **figure_kwargs:
                Keyword arguments that are passed to the plt.figure, at its initialization.

        Returns:
            (plt.axis):
                Axis containing the performance plot.
        """
        x_ticks = list(reversed(self.report_df["num_features"].tolist()))

        plt.figure(**figure_kwargs)

        plt.plot(
            self.report_df["num_features"],
            self.report_df["train_metric_mean"],
            label="Train Score",
        )
        plt.fill_between(
            pd.to_numeric(self.report_df.num_features, errors="coerce"),
            self.report_df["train_metric_mean"]
            - self.report_df["train_metric_std"],
            self.report_df["train_metric_mean"]
            + self.report_df["train_metric_std"],
            alpha=0.3,
        )

        plt.plot(
            self.report_df["num_features"],
            self.report_df["val_metric_mean"],
            label="Validation Score",
        )
        plt.fill_between(
            pd.to_numeric(self.report_df.num_features, errors="coerce"),
            self.report_df["val_metric_mean"]
            - self.report_df["val_metric_std"],
            self.report_df["val_metric_mean"]
            + self.report_df["val_metric_std"],
            alpha=0.3,
        )

        plt.xlabel("Number of features")
        plt.ylabel(f"Performance {self.scorer.metric_name}")
        plt.title("Backwards Feature Elimination using SHAP & CV")
        plt.legend(loc="lower left")
        ax = plt.gca()
        ax.invert_xaxis()
        ax.set_xticks(x_ticks)
        if show:
            plt.show()
        else:
            plt.close()
        return ax


class EarlyStoppingShapRFECV(ShapRFECV):
    """
    This class performs Backwards Recursive Feature Elimination, using SHAP feature importance.

    This is a child of ShapRFECV which allows early stopping of the training step, this class is compatible with
        LightGBM, XGBoost and CatBoost models. If you are not using early stopping, you should use the parent class,
        ShapRFECV, instead of EarlyStoppingShapRFECV.

    [Early stopping](https://en.wikipedia.org/wiki/Early_stopping) is a type of
        regularization technique in which the model is trained until the scoring metric, measured on a validation set,
        stops improving after a number of early_stopping_rounds. In boosted tree models, this technique can increase
        the training speed, by skipping the training of trees that do not improve the scoring metric any further,
        which is particularly useful when the training dataset is large.

    Note that if the classifier is a hyperparameter search model is used, the early stopping parameter is passed only
        to the fit method of the model duiring the Shapley values estimation step, and not for the hyperparameter
        search step.
        Early stopping can be seen as a type of regularization of the optimal number of trees. Therefore you can use
        it directly with a LightGBM or XGBoost model, as an alternative to a hyperparameter search model.

    At each round, for a
        given feature set, starting from all available features, the following steps are applied:

    1. (Optional) Tune the hyperparameters of the model using sklearn compatible search CV e.g.
        [GridSearchCV](https://scikit-learn.org/stable/modules/generated/sklearn.linear_model.LassoCV.html),
        [RandomizedSearchCV](https://scikit-learn.org/stable/modules/generated/sklearn.model_selection.RandomizedSearchCV.html?highlight=randomized#sklearn.model_selection.RandomizedSearchCV), or
        [BayesSearchCV](https://scikit-optimize.github.io/stable/modules/generated/skopt.BayesSearchCV.html).
        Note that during this step the model does not use early stopping.
    2. Apply Cross-validation (CV) to estimate the SHAP feature importance on the provided dataset. In each CV
        iteration, the model is fitted on the train folds, and applied on the validation fold to estimate
        SHAP feature importance. The model is trained until the scoring metric eval_metric, measured on the
        validation fold, stops improving after a number of early_stopping_rounds.
    3. Remove `step` lowest SHAP importance features from the dataset.

    At the end of the process, the user can plot the performance of the model for each iteration, and select the
        optimal number of features and the features set.

    We recommend using [LGBMClassifier](https://lightgbm.readthedocs.io/en/latest/pythonapi/lightgbm.LGBMClassifier.html),
        because by default it handles missing values and categorical features. In case of other models, make sure to
        handle these issues for your dataset and consider impact it might have on features importance.


    Example:
    ```python
    from lightgbm import LGBMClassifier
    import pandas as pd
    from probatus.feature_elimination import EarlyStoppingShapRFECV
    from sklearn.datasets import make_classification

    feature_names = [
        'f1', 'f2', 'f3', 'f4', 'f5', 'f6', 'f7',
        'f8', 'f9', 'f10', 'f11', 'f12', 'f13',
        'f14', 'f15', 'f16', 'f17', 'f18', 'f19', 'f20']

    # Prepare two samples
    X, y = make_classification(n_samples=200, class_sep=0.05, n_informative=6, n_features=20,
                               random_state=0, n_redundant=10, n_clusters_per_class=1)
    X = pd.DataFrame(X, columns=feature_names)

    # Prepare model
    model = LGBMClassifier(n_estimators=200, max_depth=3)

    # Run feature elimination
    shap_elimination = EarlyStoppingShapRFECV(
        model=model, step=0.2, cv=10, scoring='roc_auc', early_stopping_rounds=10, n_jobs=3)
    report = shap_elimination.fit_compute(X, y)

    # Make plots
    performance_plot = shap_elimination.plot()

    # Get final feature set
    final_features_set = shap_elimination.get_reduced_features_set(num_features=3)
    ```
    <img src="../img/earlystoppingshaprfecv.png" width="500" />

    """  # noqa

    def __init__(
        self,
        model,
        step=1,
        min_features_to_select=1,
        cv=None,
        scoring="roc_auc",
        n_jobs=-1,
        verbose=0,
        random_state=None,
        early_stopping_rounds=5,
        eval_metric="auc",
    ):
        """
        This method initializes the class.

        Args:
            model (sklearn compatible classifier or regressor, sklearn compatible search CV e.g. GridSearchCV, RandomizedSearchCV or BayesSearchCV):
                A model that will be optimized and trained at each round of features elimination. The model must
                support early stopping of training, which is the case for XGBoost and LightGBM, for example. The
                recommended model is [LGBMClassifier](https://lightgbm.readthedocs.io/en/latest/pythonapi/lightgbm.LGBMClassifier.html),
                because it by default handles the missing values and categorical variables. This parameter also supports
                any hyperparameter search schema that is consistent with the sklearn API e.g.
                [GridSearchCV](https://scikit-learn.org/stable/modules/generated/sklearn.model_selection.GridSearchCV.html),
                [RandomizedSearchCV](https://scikit-learn.org/stable/modules/generated/sklearn.model_selection.RandomizedSearchCV.html)
                or [BayesSearchCV](https://scikit-optimize.github.io/stable/modules/generated/skopt.BayesSearchCV.html#skopt.BayesSearchCV).
                Note that if a hyperparemeter search model is used, the hyperparameters are tuned without early
                stopping. Early stopping is applied only during the Shapley values estimation for feature
                elimination. We recommend simply passing the model without hyperparameter optimization, or using
                ShapRFECV without early stopping.


            step (int or float, optional):
                Number of lowest importance features removed each round. If it is an int, then each round such number of
                features is discarded. If float, such percentage of remaining features (rounded down) is removed each
                iteration. It is recommended to use float, since it is faster for a large number of features, and slows
                down and becomes more precise towards less features. Note: the last round may remove fewer features in
                order to reach min_features_to_select.
                If columns_to_keep parameter is specified in the fit method, step is the number of features to remove after
                keeping those columns.

            min_features_to_select (int, optional):
                Minimum number of features to be kept. This is a stopping criterion of the feature elimination. By
                default the process stops when one feature is left. If columns_to_keep is specified in the fit method,
                it may overide this parameter to the maximum between length of columns_to_keep the two.

            cv (int, cross-validation generator or an iterable, optional):
                Determines the cross-validation splitting strategy. Compatible with sklearn
                [cv parameter](https://scikit-learn.org/stable/modules/generated/sklearn.feature_selection.RFECV.html).
                If None, then cv of 5 is used.

            scoring (string or probatus.utils.Scorer, optional):
                Metric for which the model performance is calculated. It can be either a metric name  aligned with predefined
                [classification scorers names in sklearn](https://scikit-learn.org/stable/modules/model_evaluation.html).
                Another option is using probatus.utils.Scorer to define a custom metric.

            n_jobs (int, optional):
                Number of cores to run in parallel while fitting across folds. None means 1 unless in a
                `joblib.parallel_backend` context. -1 means using all processors.

            verbose (int, optional):
                Controls verbosity of the output:

                - 0 - nether prints nor warnings are shown
                - 1 - 50 - only most important warnings
                - 51 - 100 - shows other warnings and prints
                - above 100 - presents all prints and all warnings (including SHAP warnings).

            random_state (int, optional):
                Random state set at each round of feature elimination. If it is None, the results will not be
                reproducible and in random search at each iteration a different hyperparameters might be tested. For
                reproducible results set it to integer.

            early_stopping_rounds (int, optional):
                Number of rounds with constant performance after which the model fitting stops. This is passed to the
                fit method of the model for Shapley values estimation, but not for hyperparameter search. Only
                supported by some models, such as XGBoost and LightGBM.

            eval_metric (str, optional):
                Metric for scoring fitting rounds and activating early stopping. This is passed to the
                fit method of the model for Shapley values estimation, but not for hyperparameter search. Only
                supported by some models, such as [XGBoost](https://xgboost.readthedocs.io/en/latest/parameter.html#learning-task-parameters)
                 and [LightGBM](https://lightgbm.readthedocs.io/en/latest/Parameters.html#metric-parameters).
                Note that `eval_metric` is an argument of the model's fit method and it is different from `scoring`.
        """  # noqa
        super(EarlyStoppingShapRFECV, self).__init__(
            model,
            step=step,
            min_features_to_select=min_features_to_select,
            cv=cv,
            scoring=scoring,
            n_jobs=n_jobs,
            verbose=verbose,
            random_state=random_state,
        )

        if self.search_model:
            if self.verbose > 0:
                warnings.warn(
                    "Early stopping will be used only during Shapley value"
                    " estimation step, and not for hyperparameter"
                    " optimization."
                )

        if (
            isinstance(early_stopping_rounds, int)
            and early_stopping_rounds > 0
        ):
            self.early_stopping_rounds = early_stopping_rounds
        else:
            raise (
                ValueError(
                    f"The current value of early_stopping_rounds ="
                    f" {early_stopping_rounds} is not allowed."
                    f" It needs to be a positive integer."
                )
            )

        self.eval_metric = eval_metric

<<<<<<< HEAD
    def _get_feature_shap_values_per_fold(
        self,
        X,
        y,
        model,
        train_index,
        val_index,
        sample_weight=None,
        **shap_kwargs,
=======
    def _get_fit_params_lightGBM(
        self, X_train, y_train, X_val, y_val, sample_weight=None, train_index=None, val_index=None
>>>>>>> 56afdc91
    ):
        """Get the fit parameters for for a LightGBM Model.

        Args:

            X_train (pd.DataFrame):
                Train Dataset used in CV.

            y_train (pd.Series):
                Train Binary labels for X.

            X_val (pd.DataFrame):
                Validation Dataset used in CV.

            y_val (pd.Series):
                Validation Binary labels for X.

            sample_weight (pd.Series, np.ndarray, list, optional):
                array-like of shape (n_samples,) - only use if the model you're using supports
                sample weighting (check the corresponding scikit-learn documentation).
                Array of weights that are assigned to individual samples.
                Note that they're only used for fitting of  the model, not during evaluation of metrics.
                If not provided, then each sample is given unit weight.

            train_index (np.array):
                Positions of train folds samples.

            val_index (np.array):
                Positions of validation fold samples.

        Raises:
            ValueError: if the clf is not supported.

        Returns:
            dict: fit parameters
        """
        from lightgbm import early_stopping, log_evaluation

        fit_params = {
            "X": X_train,
            "y": y_train,
            "eval_set": [(X_val, y_val)],
            "eval_metric": self.eval_metric,
            "callbacks": [early_stopping(self.early_stopping_rounds, first_metric_only=True)],
        }
        if self.verbose >= 100:
            fit_params["callbacks"].append(log_evaluation(1))
        else:
            fit_params["callbacks"].append(log_evaluation(0))
        if sample_weight is not None:
            fit_params["sample_weight"] = sample_weight.iloc[train_index]
            fit_params["eval_sample_weight"] = [sample_weight.iloc[val_index]]
        return fit_params

    def _get_fit_params_XGBoost(
        self, X_train, y_train, X_val, y_val, sample_weight=None, train_index=None, val_index=None
    ):
        """Get the fit parameters for for a XGBoost Model.

        Args:

            X_train (pd.DataFrame):
                Train Dataset used in CV.

            y_train (pd.Series):
                Train Binary labels for X.

            X_val (pd.DataFrame):
                Validation Dataset used in CV.

            y_val (pd.Series):
                Validation Binary labels for X.

            sample_weight (pd.Series, np.ndarray, list, optional):
                array-like of shape (n_samples,) - only use if the model you're using supports
                sample weighting (check the corresponding scikit-learn documentation).
                Array of weights that are assigned to individual samples.
                Note that they're only used for fitting of  the model, not during evaluation of metrics.
                If not provided, then each sample is given unit weight.

            train_index (np.array):
                Positions of train folds samples.

            val_index (np.array):
                Positions of validation fold samples.

        Raises:
            ValueError: if the clf is not supported.

        Returns:
            dict: fit parameters
        """
        fit_params = {
            "X": X_train,
            "y": y_train,
            "eval_set": [(X_val, y_val)],
            "eval_metric": self.eval_metric,
            "early_stopping_rounds": self.early_stopping_rounds,
        }
        if sample_weight is not None:
            fit_params["sample_weight"] = sample_weight.iloc[train_index]
            fit_params["eval_sample_weight"] = [sample_weight.iloc[val_index]]
        return fit_params

    def _get_fit_params_CatBoost(
        self, X_train, y_train, X_val, y_val, sample_weight=None, train_index=None, val_index=None
    ):
        """Get the fit parameters for for a CatBoost Model.

        Args:

            X_train (pd.DataFrame):
                Train Dataset used in CV.

            y_train (pd.Series):
                Train Binary labels for X.

            X_val (pd.DataFrame):
                Validation Dataset used in CV.

            y_val (pd.Series):
                Validation Binary labels for X.

            sample_weight (pd.Series, np.ndarray, list, optional):
                array-like of shape (n_samples,) - only use if the model you're using supports
                sample weighting (check the corresponding scikit-learn documentation).
                Array of weights that are assigned to individual samples.
                Note that they're only used for fitting of  the model, not during evaluation of metrics.
                If not provided, then each sample is given unit weight.

            train_index (np.array):
                Positions of train folds samples.

            val_index (np.array):
                Positions of validation fold samples.

        Raises:
            ValueError: if the clf is not supported.

        Returns:
            dict: fit parameters
        """
        from catboost import Pool

        cat_features = [col for col in X_train.select_dtypes(include=["category"]).columns]
        fit_params = {
            "X": Pool(X_train, y_train, cat_features=cat_features),
            "eval_set": Pool(X_val, y_val, cat_features=cat_features),
            "early_stopping_rounds": self.early_stopping_rounds,
            # Evaluation metric should be passed during initialization
        }
        if sample_weight is not None:
            fit_params["X"].set_weight(sample_weight.iloc[train_index])
            fit_params["eval_set"].set_weight(sample_weight.iloc[val_index])
        return fit_params

    def _get_fit_params(
        self, clf, X_train, y_train, X_val, y_val, sample_weight=None, train_index=None, val_index=None
    ):
        """Get the fit parameters for the specified classifier.

        Args:
            clf (binary classifier):
                Model to be fitted on the train folds.

            X_train (pd.DataFrame):
                Train Dataset used in CV.

            y_train (pd.Series):
                Train Binary labels for X.

            X_val (pd.DataFrame):
                Validation Dataset used in CV.

            y_val (pd.Series):
                Validation Binary labels for X.

            sample_weight (pd.Series, np.ndarray, list, optional):
                array-like of shape (n_samples,) - only use if the model you're using supports
                sample weighting (check the corresponding scikit-learn documentation).
                Array of weights that are assigned to individual samples.
                Note that they're only used for fitting of  the model, not during evaluation of metrics.
                If not provided, then each sample is given unit weight.

            train_index (np.array):
                Positions of train folds samples.

            val_index (np.array):
                Positions of validation fold samples.

        Raises:
            ValueError: if the clf is not supported.

        Returns:
            dict: fit parameters
        """
        # The lightgbm and xgboost imports are temporarily placed here, until the tests on
        # macOS have been fixed.

        try:
            from lightgbm import LGBMModel

            if isinstance(clf, LGBMModel):
                return self._get_fit_params_lightGBM(
                    X_train=X_train,
                    y_train=y_train,
                    X_val=X_val,
                    y_val=y_val,
                    sample_weight=sample_weight,
                    train_index=train_index,
                    val_index=val_index,
                )
        except ImportError:
            pass

        try:
            from xgboost.sklearn import XGBModel

            if isinstance(clf, XGBModel):
                return self._get_fit_params_XGBoost(
                    X_train=X_train,
                    y_train=y_train,
                    X_val=X_val,
                    y_val=y_val,
                    sample_weight=sample_weight,
                    train_index=train_index,
                    val_index=val_index,
                )
        except ImportError:
            pass

        try:
            from catboost import CatBoost

            if isinstance(clf, CatBoost):
                return self._get_fit_params_CatBoost(
                    X_train=X_train,
                    y_train=y_train,
                    X_val=X_val,
                    y_val=y_val,
                    sample_weight=sample_weight,
                    train_index=train_index,
                    val_index=val_index,
                )
        except ImportError:
            pass

        raise ValueError("Model type not supported")

    def _get_feature_shap_values_per_fold(self, X, y, clf, train_index, val_index, sample_weight=None, **shap_kwargs):
        """
        This function calculates the shap values on validation set, and Train and Val score.

        Args:
            X (pd.DataFrame):
                Dataset used in CV.

            y (pd.Series):
                Labels for X.

            sample_weight (pd.Series, np.ndarray, list, optional):
                array-like of shape (n_samples,) - only use if the model you're using supports
                sample weighting (check the corresponding scikit-learn documentation).
                Array of weights that are assigned to individual samples.
                Note that they're only used for fitting of  the model, not during evaluation of metrics.
                If not provided, then each sample is given unit weight.

            model:
                Model to be fitted on the train folds.

            train_index (np.array):
                Positions of train folds samples.

            val_index (np.array):
                Positions of validation fold samples.

            **shap_kwargs:
                keyword arguments passed to
                [shap.Explainer](https://shap.readthedocs.io/en/latest/generated/shap.Explainer.html#shap.Explainer).
                It also enables `approximate` and `check_additivity` parameters, passed while calculating SHAP values.
                The `approximate=True` causes less accurate, but faster SHAP values calculation, while
                `check_additivity=False` disables the additivity check inside SHAP.
        Returns:
            (np.array, float, float):
                Tuple with the results: Shap Values on validation fold, train score, validation score.
        """

<<<<<<< HEAD
        # The lightgbm imports are temporarily placed here, until the tests on
        # macOS have been fixed for lightgbm.
        from lightgbm import LGBMModel, early_stopping, log_evaluation

        X_train, X_val = X.iloc[train_index, :], X.iloc[val_index, :]
        y_train, y_val = y.iloc[train_index], y.iloc[val_index]

        fit_params = {
            "X": X_train,
            "y": y_train,
            "eval_set": [(X_val, y_val)],
            "eval_metric": self.eval_metric,
        }

        # first_metric_only bypasses a bug that defaults the metric to the
        # scoring. It should only be True until the bug is found and fixed.
        if isinstance(model, LGBMModel):
            fit_params["callbacks"] = [
                early_stopping(
                    self.early_stopping_rounds, first_metric_only=True
                )
            ]

            if self.verbose >= 100:
                fit_params["callbacks"].append(log_evaluation(1))
            else:
                fit_params["callbacks"].append(log_evaluation(0))

        else:
            fit_params["early_stopping_rounds"] = self.early_stopping_rounds

        if sample_weight is not None:
            fit_params["sample_weight"] = sample_weight.iloc[train_index]
            fit_params["eval_sample_weight"] = [sample_weight.iloc[val_index]]
=======
        X_train, X_val = X.iloc[train_index, :], X.iloc[val_index, :]
        y_train, y_val = y.iloc[train_index], y.iloc[val_index]

        fit_params = self._get_fit_params(
            clf=clf,
            X_train=X_train,
            y_train=y_train,
            X_val=X_val,
            y_val=y_val,
            sample_weight=sample_weight,
            train_index=train_index,
            val_index=val_index,
        )
>>>>>>> 56afdc91

        # Train the model
        model = model.fit(**fit_params)

        # Score the model
        score_train = self.scorer.scorer(model, X_train, y_train)
        score_val = self.scorer.scorer(model, X_val, y_val)

        # Compute SHAP values
<<<<<<< HEAD
        shap_values = shap_calc(
            model, X_val, verbose=self.verbose, **shap_kwargs
        )
=======
        shap_values = shap_calc(clf, X_val, verbose=self.verbose, **shap_kwargs)
>>>>>>> 56afdc91
        return shap_values, score_train, score_val<|MERGE_RESOLUTION|>--- conflicted
+++ resolved
@@ -17,12 +17,10 @@
     preprocess_labels,
     shap_calc,
 )
-<<<<<<< HEAD
 from sklearn.base import clone, is_classifier, is_regressor
 from sklearn.model_selection import check_cv
 from sklearn.model_selection._search import BaseSearchCV
-=======
->>>>>>> 56afdc91
+
 
 
 class ShapRFECV(BaseFitComputePlotClass):
@@ -407,13 +405,9 @@
         y_train, y_val = y.iloc[train_index], y.iloc[val_index]
 
         if sample_weight is not None:
-<<<<<<< HEAD
             model = model.fit(
                 X_train, y_train, sample_weight=sample_weight.iloc[train_index]
             )
-=======
-            clf = clf.fit(X_train, y_train, sample_weight=sample_weight.iloc[train_index])
->>>>>>> 56afdc91
         else:
             model = model.fit(X_train, y_train)
 
@@ -422,13 +416,9 @@
         score_val = self.scorer.scorer(model, X_val, y_val)
 
         # Compute SHAP values
-<<<<<<< HEAD
         shap_values = shap_calc(
             model, X_val, verbose=self.verbose, **shap_kwargs
         )
-=======
-        shap_values = shap_calc(clf, X_val, verbose=self.verbose, **shap_kwargs)
->>>>>>> 56afdc91
         return shap_values, score_train, score_val
 
     def fit(
@@ -533,17 +523,13 @@
                 warnings.warn(
                     "sample_weight is passed only to the fit method of the model, not the evaluation metrics."
                 )
-<<<<<<< HEAD
             sample_weight = assure_pandas_series(
                 sample_weight, index=self.X.index
             )
         self.cv = check_cv(
             self.cv, self.y, classifier=is_classifier(self.model)
         )
-=======
-            sample_weight = assure_pandas_series(sample_weight, index=self.X.index)
-        self.cv = check_cv(self.cv, self.y, classifier=is_classifier(self.clf))
->>>>>>> 56afdc91
+
 
         remaining_features = current_features_set = self.column_names
         round_number = 0
@@ -583,17 +569,11 @@
                 np.random.seed(self.random_state)
 
             # Optimize parameters
-<<<<<<< HEAD
             if self.search_model:
                 current_search_model = clone(self.model).fit(current_X, self.y)
                 current_model = current_search_model.estimator.set_params(
                     **current_search_model.best_params_
                 )
-=======
-            if self.search_clf:
-                current_search_clf = clone(self.clf).fit(current_X, self.y)
-                current_clf = current_search_clf.estimator.set_params(**current_search_clf.best_params_)
->>>>>>> 56afdc91
             else:
                 current_model = clone(self.model)
 
@@ -676,19 +656,8 @@
 
         return self.report_df
 
-<<<<<<< HEAD
-    def fit_compute(
-        self,
-        X,
-        y,
-        sample_weight=None,
-        columns_to_keep=None,
-        column_names=None,
-        **shap_kwargs,
-    ):
-=======
+
     def fit_compute(self, X, y, sample_weight=None, columns_to_keep=None, column_names=None, **shap_kwargs):
->>>>>>> 56afdc91
         """
         Fits the object with the provided data.
 
@@ -1031,20 +1000,9 @@
 
         self.eval_metric = eval_metric
 
-<<<<<<< HEAD
-    def _get_feature_shap_values_per_fold(
-        self,
-        X,
-        y,
-        model,
-        train_index,
-        val_index,
-        sample_weight=None,
-        **shap_kwargs,
-=======
+
     def _get_fit_params_lightGBM(
         self, X_train, y_train, X_val, y_val, sample_weight=None, train_index=None, val_index=None
->>>>>>> 56afdc91
     ):
         """Get the fit parameters for for a LightGBM Model.
 
@@ -1294,7 +1252,16 @@
 
         raise ValueError("Model type not supported")
 
-    def _get_feature_shap_values_per_fold(self, X, y, clf, train_index, val_index, sample_weight=None, **shap_kwargs):
+    def _get_feature_shap_values_per_fold(
+        self,
+        X,
+        y,
+        model,
+        train_index,
+        val_index,
+        sample_weight=None,
+        **shap_kwargs,
+    ):
         """
         This function calculates the shap values on validation set, and Train and Val score.
 
@@ -1331,43 +1298,6 @@
             (np.array, float, float):
                 Tuple with the results: Shap Values on validation fold, train score, validation score.
         """
-
-<<<<<<< HEAD
-        # The lightgbm imports are temporarily placed here, until the tests on
-        # macOS have been fixed for lightgbm.
-        from lightgbm import LGBMModel, early_stopping, log_evaluation
-
-        X_train, X_val = X.iloc[train_index, :], X.iloc[val_index, :]
-        y_train, y_val = y.iloc[train_index], y.iloc[val_index]
-
-        fit_params = {
-            "X": X_train,
-            "y": y_train,
-            "eval_set": [(X_val, y_val)],
-            "eval_metric": self.eval_metric,
-        }
-
-        # first_metric_only bypasses a bug that defaults the metric to the
-        # scoring. It should only be True until the bug is found and fixed.
-        if isinstance(model, LGBMModel):
-            fit_params["callbacks"] = [
-                early_stopping(
-                    self.early_stopping_rounds, first_metric_only=True
-                )
-            ]
-
-            if self.verbose >= 100:
-                fit_params["callbacks"].append(log_evaluation(1))
-            else:
-                fit_params["callbacks"].append(log_evaluation(0))
-
-        else:
-            fit_params["early_stopping_rounds"] = self.early_stopping_rounds
-
-        if sample_weight is not None:
-            fit_params["sample_weight"] = sample_weight.iloc[train_index]
-            fit_params["eval_sample_weight"] = [sample_weight.iloc[val_index]]
-=======
         X_train, X_val = X.iloc[train_index, :], X.iloc[val_index, :]
         y_train, y_val = y.iloc[train_index], y.iloc[val_index]
 
@@ -1381,7 +1311,6 @@
             train_index=train_index,
             val_index=val_index,
         )
->>>>>>> 56afdc91
 
         # Train the model
         model = model.fit(**fit_params)
@@ -1391,11 +1320,7 @@
         score_val = self.scorer.scorer(model, X_val, y_val)
 
         # Compute SHAP values
-<<<<<<< HEAD
         shap_values = shap_calc(
             model, X_val, verbose=self.verbose, **shap_kwargs
         )
-=======
-        shap_values = shap_calc(clf, X_val, verbose=self.verbose, **shap_kwargs)
->>>>>>> 56afdc91
         return shap_values, score_train, score_val