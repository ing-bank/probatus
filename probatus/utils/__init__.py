--- conflicted
+++ resolved
@@ -29,14 +29,9 @@
 from .plots import plot_distributions_of_feature
 from .interface import BaseFitComputeClass, BaseFitComputePlotClass
 
-__all__ = ['NotFittedError', 'DimensionalityError', 'UnsupportedModelError', 'Scorer', 'assure_numpy_array', 'assure_pandas_df', 'check_1d',
-           'ApproximationWarning', 'class_name_from_object', 'get_scorers', 'assure_list_of_strings',
-<<<<<<< HEAD
-           'assure_list_values_allowed','TreePathFinder', 'check_numeric_dtypes',
+__all__ = ['NotFittedError', 'DimensionalityError', 'UnsupportedModelError', 'Scorer', 'assure_numpy_array',
+           'assure_pandas_df', 'check_1d', 'ApproximationWarning', 'class_name_from_object', 'get_scorers',
+           'assure_list_of_strings', 'assure_list_values_allowed','TreePathFinder', 'check_numeric_dtypes',
            'plot_distributions_of_feature', 'shap_calc', 'shap_to_df', 'calculate_shap_importance',
-           'assure_pandas_series', 'sample_row', 'preprocess_data', 'preprocess_labels']
-=======
-           'assure_list_values_allowed', 'warn_if_missing','TreePathFinder', 'check_numeric_dtypes',
-           'plot_distributions_of_feature', 'assure_column_names_consistency', 'shap_calc', 'shap_to_df', 'calculate_shap_importance',
-           'assure_pandas_series', 'sample_row', 'BaseFitComputeClass', 'BaseFitComputePlotClass']
->>>>>>> 018477a6
+           'assure_pandas_series', 'sample_row', 'preprocess_data', 'preprocess_labels', 'BaseFitComputeClass',
+           'BaseFitComputePlotClass']
