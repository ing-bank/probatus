--- conflicted
+++ resolved
@@ -32,10 +32,7 @@
     probatus.stat_tests.DistributionStatistics,
     probatus.stat_tests.AutoDist,
     probatus.utils.Scorer,
-<<<<<<< HEAD
-=======
-    probatus.missing_values.ImputationSelector
->>>>>>> 97b0661c
+    probatus.missing_values.ImputationSelector,
 ]
 FUNCTIONS_TO_TEST = [
     probatus.utils.sample_row,
