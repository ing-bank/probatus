--- conflicted
+++ resolved
@@ -265,12 +265,7 @@
     """
     Test with ShapRFECV with features per fold.
     """
-<<<<<<< HEAD
     shap_elimination = ShapRFECV(decision_tree_classifier, scoring="roc_auc", random_state=random_state)
-=======
-    clf = DecisionTreeClassifier(max_depth=1)
-    shap_elimination = ShapRFECV(clf, scoring="roc_auc")
->>>>>>> 9a4d3aba
     (
         shap_values,
         train_score,
@@ -504,13 +499,10 @@
     X, y = complex_data
     y = preprocess_labels(y, y_name="y", index=X.index)
 
-<<<<<<< HEAD
+
     shap_elimination = EarlyStoppingShapRFECV(
         clf, early_stopping_rounds=5, scoring="roc_auc", random_state=random_state
     )
-=======
-    shap_elimination = EarlyStoppingShapRFECV(clf, early_stopping_rounds=5, scoring="roc_auc")
->>>>>>> 9a4d3aba
     (
         shap_values,
         train_score,
@@ -537,13 +529,10 @@
     X, y = complex_data_with_categorical
     y = preprocess_labels(y, y_name="y", index=X.index)
 
-<<<<<<< HEAD
+
     shap_elimination = EarlyStoppingShapRFECV(
         catboost_classifier, early_stopping_rounds=5, scoring="roc_auc", random_state=random_state
     )
-=======
-    shap_elimination = EarlyStoppingShapRFECV(clf, early_stopping_rounds=5, scoring="roc_auc")
->>>>>>> 9a4d3aba
     (
         shap_values,
         train_score,
@@ -568,13 +557,9 @@
     X, y = complex_data
     y = preprocess_labels(y, y_name="y", index=X.index)
 
-<<<<<<< HEAD
     shap_elimination = EarlyStoppingShapRFECV(
         XGBoost_classifier, early_stopping_rounds=5, scoring="roc_auc", random_state=random_state
     )
-=======
-    shap_elimination = EarlyStoppingShapRFECV(clf, early_stopping_rounds=5, scoring="roc_auc")
->>>>>>> 9a4d3aba
     (
         shap_values,
         train_score,
