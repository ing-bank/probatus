[![pipeline status](https://gitlab.com/ing_rpaa/probatus/badges/master/pipeline.svg)](https://gitlab.com/ing_rpaa/probatus/-/commits/master)
[![coverage report](https://gitlab.com/ing_rpaa/probatus/badges/master/coverage.svg)](https://gitlab.com/ing_rpaa/probatus/-/commits/master)
[![PyPi Version](https://img.shields.io/pypi/pyversions/probatus)](#)
[![PyPI](https://img.shields.io/pypi/v/probatus)](#)
[![PyPI - Downloads](https://img.shields.io/pypi/dm/probatus)](#)

# Probatus

## Overview

Developing a well-performing model is often the easy part. What comes next, validating the model, is often overlooked. **Probatus** is a Python library that standardizes and collects different validation steps to be performed on the models. It focuses on binary classification models to test and measure model robustness. 

## Installation

In order to install probatus you need to use Python 3.6 or higher.

You can install probatus using pip:

```bash
pip install probatus
```

Alternatively you can fork/clone and run:

```bash
git clone https://gitlab.com/ing_rpaa/probatus.git
cd probatus
pip install .
```

#### Dependencies

Probatus requires to install:

- scikit-learn (>= 0.20.2)
- pandas (>= 0.25)
- matplotlib (>= 3.1.1)
- scipy (>= 1.4.0)
- joblib (>= 0.13.2)
- tqdm (>= 4.41.0)
<<<<<<< HEAD
=======


For packages required for development, please refer to requirements.txt.
>>>>>>> 0e209e34


For packages required to develop, please refer to requirements.txt.
## Documentation

Latest documentation can be found [here](https://probatus.readthedocs.io/en/latest/).

## Contribution

To learn more about making a contribution to probatus, please see [`CONTRIBUTING.md`](CONTRIBUTING.md).<|MERGE_RESOLUTION|>--- conflicted
+++ resolved
@@ -38,15 +38,10 @@
 - scipy (>= 1.4.0)
 - joblib (>= 0.13.2)
 - tqdm (>= 4.41.0)
-<<<<<<< HEAD
-=======
 
 
 For packages required for development, please refer to requirements.txt.
->>>>>>> 0e209e34
 
-
-For packages required to develop, please refer to requirements.txt.
 ## Documentation
 
 Latest documentation can be found [here](https://probatus.readthedocs.io/en/latest/).
